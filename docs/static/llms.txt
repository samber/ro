# ro - Reactive programming for Go

A Go implementation of the ReactiveX spec that provides a declarative and composable way to handle asynchronous data streams. The library simplifies development of event-driven and asynchronous applications by offering over 200 operators for transforming, filtering, combining, and managing streams of data.

## Getting Started

```go
import "github.com/samber/ro"

// Basic reactive stream
observable := ro.Pipe(
    ro.Range(0, 10),
    ro.Filter(func(x int) bool {
        return x%2 == 0
    }),
    ro.Map(func(x int) string {
        return fmt.Sprintf("even-%d", x)
    }),
)

// Subscribe to consume values
observable.Subscribe(ro.OnNext(func(s string) {
    fmt.Println(s)
}))

// Output: even-0, even-2, even-4, even-6, even-8
```

## Core Concepts

- **Observable**: A stream of data that emits values over time
- **Observer**: Consumes values from an Observable via Next, Error, and Complete events
- **Operator**: Functions that transform, filter, or combine Observables
- **Subscription**: Represents the execution of an Observable that can be cancelled

## Core Operators

### Creation Operators
- `Of`, `Just` - Create Observable from specified values
- `Start` - Create Observable that emits a single lazily-evaluated value
- `Timer` - Emit after specified duration
- `Interval` - Emit sequential numbers at time intervals
- `IntervalWithInitial` - Like Interval but with custom initial interval
- `Range` - Emit range of integers
- `RangeWithStep` - Emit range of floats with custom step
- `RangeWithInterval` - Emit range of integers with time intervals
- `RangeWithStepAndInterval` - Emit range of floats with step and intervals
- `FromSlice` - Create Observable from slice
- `FromChannel` - Create Observable from channel
- `Empty` - Emit no values and complete
- `Never` - Never emit or complete
- `Throw` - Emit an error
- `Defer` - Create Observable lazily for each Observer
- `Future` - Create Observable from async function returning value/error
- `Repeat` - Emit a single value multiple times
- `RepeatWithInterval` - Emit a single value multiple times with intervals
- `RandIntN` - Emit random integers in range [0, n)
- `RandFloat64` - Emit random float64 values in range [0, 1)
- `Merge` - Merge multiple Observables (static version)
- `CombineLatest2/3/4/5` - Combine latest values from 2-5 Observables
- `CombineLatestAny` - Combine latest values from any Observables
- `Zip2/3/4/5/6` - Combine values from 2-6 Observables in order
- `Zip` - Combine values from multiple Observables in order
- `Concat` - Concatenate Observables sequentially
- `Race` - Emit from first Observable to emit
- `Amb` - Alias for Race

### Transformation Operators
- `Map` - Transform each item using a function
- `MapTo` - Map each item to a constant value
- `MapErr` - Transform with error handling
- `FlatMap` - Map to Observables and flatten
- `Flatten` - Flatten Observable of arrays
- `Cast` - Convert values to specified type
- `Scan` - Accumulate values with seed
- `GroupBy` - Group items by key
- `BufferWhen` - Buffers items until boundary Observable emits
- `BufferWithTimeOrCount` - Buffers by time or count
- `BufferWithCount` - Buffers by count
- `BufferWithTime` - Buffers by time
- `WindowWhen` - Creates windows based on boundary Observable
- `SampleWhen` - Samples latest value when tick Observable emits
- `SampleTime` - Samples values at time intervals
- `ThrottleWhen` - Throttles using tick Observable
- `ThrottleTime` - Throttles for time duration

### Filtering Operators
- `Filter` - Emit items passing predicate test
- `Distinct` - Suppress duplicate items
- `DistinctBy` - Suppress duplicate items, based on key selector
- `IgnoreElements` - Ignores all items, only termination notifications
- `Take` - Emit only first n items
- `Skip` - Skip first n items
- `TakeWhile` - Take items while condition is true
- `SkipWhile` - Skip items while condition is true
- `TakeLast` - Emit only last n items
- `SkipLast` - Suppresses last n items
- `TakeUntil` - Takes items until signal Observable emits
- `SkipUntil` - Skips items until signal Observable emits
- `First` - Emit first item matching predicate
- `Last` - Emit last item matching predicate
- `Head` - Emit only first item (error if empty)
- `Tail` - Emit only last item (error if empty)
- `ElementAt` - Emit nth item
- `ElementAtOrDefault` - Emit nth item or fallback

### Combining Operators
- `Merge` - Merge multiple Observables
- `MergeWith` - Merge with 1 Observable (alias for MergeWith1)
- `MergeWith1/2/3/4/5` - Merge with 1-5 Observables
- `MergeAll` - Merges higher-order Observable
- `MergeMap` - Maps to Observables then merges
- `Concat` - Concatenate Observables sequentially
- `ConcatWith` - Concatenates with other Observables
- `ConcatAll` - Concatenates higher-order Observable
- `CombineLatestWith` - Combine with 1 Observable (alias for CombineLatestWith1)
- `CombineLatestWith1/2/3/4` - Combine with 1-4 Observables
- `CombineLatestAll` - Combine all Observables from higher-order Observable
- `CombineLatestAllAny` - CombineLatestAll for any type
- `ZipWith` - Zip with 1 Observable (alias for ZipWith1)
- `ZipWith1/2/3/4/5` - Zip with 1-5 Observables
- `ZipAll` - Zips all Observables from higher-order Observable
- `Race` - Emit from first Observable to emit
- `RaceWith` - Races with other Observables
- `StartWith` - Emit values before source
- `EndWith` - Emit values after source
- `Pairwise` - Emit pairs of consecutive values

### Error Handling Operators
- `Catch` - Catch errors and return fallback Observable
- `OnErrorResumeNextWith` - Continues with fallback Observables on error
- `OnErrorReturn` - Emit fallback value on error
- `Retry` - Retries infinitely on error
- `RetryWithConfig` - Retries with configurable options
- `ThrowIfEmpty` - Throws error if source is empty
- `DoWhile` - Repeats while condition is true (do-while loop)
- `While` - Repeats while condition is true (while loop)

### Math & Aggregation Operators
- `Count` - Count number of items
- `Sum` - Sum numeric values
- `Average` - Calculate average of numeric values
- `Min` - Emit minimum value
- `Max` - Emit maximum value
- `Clamp` - Clamp values within bounds
- `Abs` - Emit absolute values
- `Round` - Round float values
- `Floor` - Emit floor of values
<<<<<<< HEAD
- `FloorWithPrecision` - Floor values while keeping specified decimal precision
- `Ceil` - Emit ceiling of values
=======
- `Ceil` / `CeilWithPrecision` - Emit ceiling of values (optionally with precision)
>>>>>>> 62f87cba
- `Trunc` - Emit truncated values
- `Reduce` - Reduce to single value with accumulator

### Utility Operators
- `Tap` / `Do` - Perform side effects (alias for each other)
- `TapOnNext` / `DoOnNext` - Side effects for Next notifications
- `TapOnError` / `DoOnError` - Side effects for Error notifications
- `TapOnComplete` / `DoOnComplete` - Side effects for Complete notifications
- `TapOnSubscribe` / `DoOnSubscribe` - Side effects on subscription
- `TapOnFinalize` / `DoOnFinalize` - Side effects on unsubscription
- `Delay` - Delay all notifications by duration
- `DelayEach` - Delay each item by duration
- `Timeout` - Error if no item within duration
- `Timestamp` - Emit values with timestamp
- `TimeInterval` - Emit values with time elapsed between emissions
- `Materialize` - Convert to Notification stream
- `Dematerialize` - Convert from Notification stream
- `RepeatWith` - Repeats source Observable n times
- `Serialize` - Ensures thread-safe message passing by wrapping observable in SafeObservable

### Conditional Operators
- `All` - Test if all items satisfy condition
- `Contains` - Test if any item satisfies condition
- `Find` - Find first item matching condition
- `DefaultIfEmpty` - Emit default value if source is empty
- `Iif` - Return Observable based on condition
- `SequenceEqual` - Tests if two Observables are equal

### Context Operators
- `ContextWithValue` - Add key-value to context
- `ContextWithTimeout` - Add timeout to context
- `ContextWithTimeoutCause` - Add timeout with cause to context
- `ContextWithDeadline` - Add deadline to context
- `ContextWithDeadlineCause` - Add deadline with cause to context
- `ContextReset` - Reset context to new context
- `ContextMap` - Map context using function
- `ThrowOnContextCancel` - Throws error if context is cancelled

### Connectable Operators
- `Share` - Share Observable among multiple subscribers
- `ShareWithConfig` - Share with custom configuration
- `ShareReplay` - Share with replay buffer
- `ShareReplayWithConfig` - ShareReplay with custom configuration

### Sink Operators
- `ToSlice` - Collect all items into a slice
- `ToMap` - Collect items into a map
- `ToChannel` - Forward items to a channel

## Available Plugins

### Data Manipulation
- **bytes** - Byte slice manipulation operators
- **strings** - String manipulation operators (Capitalize, CamelCase, SnakeCase, etc.)
- **sort** - Sorting operators

### Encoding & Serialization
- **encoding/json** - JSON marshaling and unmarshaling
- **encoding/csv** - CSV reading and writing
- **encoding/base64** - Base64 encoding and decoding
- **encoding/gob** - Go binary serialization

### Scheduling & Timing
- **cron** - Schedule jobs using cron expressions or intervals
- **ICS** - Read and parse ICS/iCal calendars

### Network & I/O
- **http/client** - HTTP request operators
- **io** - File and stream I/O operators
- **fsnotify** - File system monitoring operators
- **websocket/client** - WebSocket client operators

### Observability & Logging
- **observability/log** - Standard logging operators
- **observability/zap** - Structured logging with zap
- **observability/logrus** - Structured logging with logrus
- **observability/slog** - Structured logging with slog
- **observability/zerolog** - Structured logging with zerolog
- **observability/sentry** - Error tracking with Sentry

### Rate Limiting
- **ratelimit/native** - Native rate limiting operators
- **ratelimit/ulule** - Rate limiting with ulule/limiter

### Text Processing
- **regexp** - Regular expression operators
- **template** - Template processing operators

### System Integration
- **proc** - Process execution operators
- **signal** - Signal handling operators
- **iter** - Iterator operators

### Data Validation
- **ozzo/ozzo-validation** - Data validation operators

### Utilities
- **hyperloglog** - Cardinality estimation operators
- **samber/hot** - In-memory cache
- **samber/psi** - Starvation notifier
- **testify** - Testing utilities

## Examples

### HTTP Requests with Error Handling
```go
import rohttp "github.com/samber/ro/plugin/http/client"

urls := []string{
    "https://api.github.com/users/samber",
    "https://api.github.com/users/ansible",
}

obs := ro.Pipe(
    ro.FromSlice(urls),
    ro.MergeMap(func(url string) ro.Observable[[]byte] {
        return rohttp.Get[[]byte](url)
    }),
    ro.Map(func(body []byte] map[string]any {
        var user map[string]any
        json.Unmarshal(body, &user)
        return user
    }),
    ro.Map(func(user map[string]any) string {
        return user["login"].(string)
    }),
)

obs.Subscribe(ro.OnNext(func(login string) {
    fmt.Printf("User: %s\n", login)
}))
```

### Real-time File Monitoring
```go
import rofsnotify "github.com/samber/ro/plugin/fsnotify"

obs := rofsnotify.Watch("./config.yaml")

obs.Subscribe(
    ro.OnNext(func(event fsnotify.Event) {
        fmt.Printf("File event: %s\n", event.Op.String())
    }),
    ro.OnError(func(err error) {
        fmt.Printf("Error: %v\n", err)
    }),
)
```

### Data Pipeline with Validation
```go
import rovalidation "github.com/samber/ro/plugin/ozzo/ozzo-validation"

type User struct {
    Name  string `json:"name"`
    Email string `json:"email"`
    Age   int    `json:"age"`
}

obs := ro.Pipe(
    ro.FromChannel(userChannel),
    rovalidation.Validate(func(user User) error {
        return validation.ValidateStruct(&user,
            validation.Field(&user.Name, validation.Required),
            validation.Field(&user.Email, validation.Required, is.Email),
            validation.Field(&user.Age, validation.Required, validation.Min(18)),
        )
    }),
    ro.Map(func(user User) string {
        return fmt.Sprintf("Valid user: %s (%s)", user.Name, user.Email)
    }),
)

obs.Subscribe(ro.OnNext(func(msg string) {
    fmt.Println(msg)
}))
```

### Rate Limited Processing
```go
import rorate "github.com/samber/ro/plugin/ratelimit/native"

obs := ro.Pipe(
    ro.Range(0, 100),
    rorate.Limit(10), // max 10 items per second
    ro.Map(func(i int) string {
        return fmt.Sprintf("Processing item %d", i)
    }),
)

obs.Subscribe(ro.OnNext(func(msg string) {
    fmt.Println(msg)
}))
```

## Documentation

- [Official Documentation](https://ro.samber.dev)
- [API Reference](https://pkg.go.dev/github.com/samber/ro)
- [Examples](https://github.com/samber/ro/tree/main/examples)

## Comparison with other libraries

`samber/ro` vs `samber/lo`:

| Feature | `samber/lo` | `samber/ro` |
|---------|-------------|-------------|
| Usage | Loop over in-memory objects | Manipulate event-driven objects |
| Data structure | Slices, maps, iterators | Streams, observables, observers |
| Model | Synchronous | Asynchronous |
| Size | Finite sequences | Infinite streams |
| Flow control | Pull-based (iterators) | Push-based |

`samber/lo` is a bunch of helpers for looping across finite sequences (maps, slices...)

`samber/ro` is focused on processing of infinite data streams in event-driven applications.<|MERGE_RESOLUTION|>--- conflicted
+++ resolved
@@ -145,13 +145,8 @@
 - `Clamp` - Clamp values within bounds
 - `Abs` - Emit absolute values
 - `Round` - Round float values
-- `Floor` - Emit floor of values
-<<<<<<< HEAD
-- `FloorWithPrecision` - Floor values while keeping specified decimal precision
-- `Ceil` - Emit ceiling of values
-=======
+- `Floor` / `FloorWithPrecision` - Emit floor of values (optionally with precision)
 - `Ceil` / `CeilWithPrecision` - Emit ceiling of values (optionally with precision)
->>>>>>> 62f87cba
 - `Trunc` - Emit truncated values
 - `Reduce` - Reduce to single value with accumulator
 
